--- conflicted
+++ resolved
@@ -40,14 +40,10 @@
  */
 public class ResourceResolver {
     private static Logger logger = Logger.getLogger("org.xmlresolver");
-<<<<<<< HEAD
-    private static Catalog staticCatalog = null;
-=======
-    
+
     // the static catalog is initialized lazily. Maybe it is not neede.
     private static Catalog staticCatalog = null;
     
->>>>>>> 6ec4c74d
     private static DocumentBuilderFactory factory = DocumentBuilderFactory.newInstance();
     private static DocumentBuilder builder = null;
     
@@ -77,14 +73,7 @@
      * <p>By default, a static catalog initialized using the default properties is used by all ResourceResolvers.</p>
      */
     public ResourceResolver() {
-<<<<<<< HEAD
-        if (staticCatalog == null) {
-            staticCatalog = new Catalog();
-        }
-        init(staticCatalog);
-=======
         init(getStaticCatalog());
->>>>>>> 6ec4c74d
     }
 
     /**
