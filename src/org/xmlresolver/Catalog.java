--- conflicted
+++ resolved
@@ -50,18 +50,10 @@
  * no caching is performed. The directory specified must be writable by the application.
  * The default is not to cache.
  * </dd>
-<<<<<<< HEAD
-=======
  * <dt><code>cacheUnderHome</code> (system property <code>xml.catalog.cacheUnderHome</code>)</dt>
  * <dd>If set to "true/yes/1" and no cache directory was specified then the cache
  * directory "&lt;home&gt;/.xmlresolver/cache" is used.
  * </dd>
- * <dt><code>verbosity</code> (system property <code>xml.catalog.verbosity</code>)</dt>
- * <dd>Specifies the initial "verbosity" of the resolver. The resolver uses the
- * <code>java.util.logging</code> framework. The <code>verbosity</code> should be
- * set to one of the logging values. The default is "<code>info</code>".
- * </dd>
->>>>>>> 6ec4c74d
  * <dt><code>catalogs</code> (system property <code>xml.catalog.files</code>)</dt>
  * <dd>A semi-colon delimited list of catalog files. Each of these files will be
  * loaded, in turn and as necessary, when searching for entries. Additional files
@@ -148,105 +140,9 @@
         this(conf, createSources(conf, catalogList));
     }
     
-<<<<<<< HEAD
-    private void init(String propertyFiles, Vector<String> catalogFiles) {
-        if (propertyFiles != null) {
-            String[] fileList = propertyFiles.split(";");
-            for (int pos = 0; pos < fileList.length && propertyFile == null; pos++) {
-                if (readProperties(fileList[pos])) {
-                    propertyFile = fileList[pos];
-                }
-            }
-        }
-
-        if (catalogFiles == null || catalogFiles.size() == 0) {
-            catalogFiles = queryCatalogFiles();
-        }
-        
-        catalogList = catalogFiles;
-        documentList = new Vector<Document> ();
-        
-        synchronized (factory) {
-            factory.setNamespaceAware(true);
-        }
-        
-        String cacheDir = queryCache();
-        if (cacheDir != null) {
-            cache = new ResourceCache(cacheDir);
-        }
-    }
-
-    private synchronized boolean readProperties(String propertyFile) {
-        try {
-            propertyFileURI = Catalog.class.getResource("/"+propertyFile);
-            InputStream in = Catalog.class.getResourceAsStream("/"+propertyFile);
-            if (in==null) {
-                logger.warning("Cannot find "+propertyFile);
-                return false;
-            }
-            resources = new PropertyResourceBundle(in);
-        } catch (MissingResourceException mre) {
-            logger.warning("Cannot read resources in "+propertyFile);
-            return false;
-        } catch (java.io.IOException e) {
-            logger.warning("I/O error reading "+propertyFile);
-            return false;
-        }
-      
-        return true;
-    }
-
-    private String queryCache() {
-        String cacheDir = System.getProperty("xml.catalog.cache");
-
-        if (cacheDir == null && resources != null) {
-            try {
-                cacheDir = resources.getString("cache");
-            } catch (MissingResourceException e) {
-                cacheDir = null;
-            }
-        }
-
-        if (cacheDir == null) {
-            // Let's see if we can find a reasonable default...
-            String home = System.getProperty("user.home");
-            
-            if (home != null && !"".equals(home)) {
-                String dir = home + "/.xmlresolver/cache";
-                File fDir = new File(dir);
-                if (!fDir.exists()) {
-                    fDir.mkdirs();
-                }
-                if (!fDir.exists() || !fDir.isDirectory()) {
-                    logger.warning("Could not create default cache directory: " + dir);
-                } else {
-                    cacheDir = dir;
-                }
-            }
-        }
-        
-        return cacheDir;
-    }
-
-    private Vector<String> queryCatalogFiles() {
-        String catalogList = System.getProperty("xml.catalog.files");
-        boolean fromPropertiesFile = false;
-        boolean relativeCatalogs = true;
-
-        if (resources != null) {
-            if (catalogList == null) {
-                try {
-                    catalogList = resources.getString("catalogs");
-                    fromPropertiesFile = true;
-                } catch (MissingResourceException e) {
-                    catalogList = null;
-                }
-            }
-=======
     public Catalog(Configuration conf, Vector<CatalogSource> catalogList) {
       this.conf = conf;
       this.catalogList = catalogList;
-      setVerbosity(conf.queryVerbosity());
       setCacheDir(conf.queryCache());
     }
     
@@ -257,7 +153,6 @@
             cache = null;
         }
     }
->>>>>>> 6ec4c74d
 
     // ======================================================================================================
     
@@ -286,67 +181,6 @@
         return cache;
     }
 
-<<<<<<< HEAD
-=======
-    /** Returns the verbosity level. */
-    public int getVerbosity() {
-        return verbosity;
-    }
-
-    /** Sets the verbosity level.
-     *
-     * <p>A level of 0 turns off logging, levels 1 through 8 select progressively more
-     * verbose levels of logging. Level 1 corresponds to <code>java.util.logging.Level.SEVERE</code>,
-     * 2 to <code>java.util.logging.Level.WARNING</code>, etc. Any other value has no effect on the
-     * curent setting.
-     *
-     * <p>The default verbosity is "0".</p>
-     *
-     * @param verbosity The desired verbosity.
-     */
-    public void setVerbosity(int verbosity) {
-        this.verbosity = verbosity;
-        switch (verbosity) {
-            case 0: logger.setLevel(Level.OFF); break;
-            case 1: logger.setLevel(Level.SEVERE); break;
-            case 2: logger.setLevel(Level.WARNING); break;
-            case 3: logger.setLevel(Level.INFO); break;
-            case 4: logger.setLevel(Level.CONFIG); break;
-            case 5: logger.setLevel(Level.FINE); break;
-            case 6: logger.setLevel(Level.FINER); break;
-            case 7: logger.setLevel(Level.FINEST); break;
-            default: logger.setLevel(Level.ALL); break;
-        }
-    }
-    
-    public void setVerbosity(Level aLevel) {
-      logger.setLevel(aLevel);
-    }
-
-    /** Sets the verbosity level.
-     *
-     * <p>The strings "OFF", "SEVERE", "WARNING" (or "WARN"), "INFO", "CONFIG",
-     * "FINE", "FINER", "FINEST", and "ALL" are recognized, irrespective of case.
-     * If the string represents a number then the {@link #setVerbosity(int) } method is called.</p>
-     *
-     * <p>The default verbosity is "OFF".</p>
-     *
-     * @param verbosity The desired verbosity.
-     */
-    public final void setVerbosity(String verbosity) {
-        if (verbosity == null) return;
-        try {
-          int l = Integer.parseInt(verbosity);
-          setVerbosity(l);
-        } catch (NumberFormatException e) {
-          String s = verbosity.toUpperCase();
-          String t = "WARN".equals(s) ? "WARNING" : s;
-          Level l = Level.parse(t);
-          setVerbosity(l);
-        }
-    }
-
->>>>>>> 6ec4c74d
     /** Checks if the specified URI scheme is cached.
      *
      * <p>The system property "<code>xml.catalog.cache.<em>scheme</em></code>" or the property
